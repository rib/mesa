# progs/tests/Makefile


# These programs aren't intended to be included with the normal distro.
# They're not too interesting but they're good for testing.

TOP = ../..
include $(TOP)/configs/current


LIBS = -L$(TOP)/$(LIB_DIR) -l$(GLUT_LIB) -l$(GLU_LIB) -l$(GL_LIB) $(APP_LIB_DEPS)

SOURCES = \
	clear-fbo-tex.c \
	clear-fbo.c \
	clear-scissor.c \
	clear-undefined.c \
	clear.c \
	dlist-dangling.c \
	dlist-edgeflag-dangling.c \
	dlist-edgeflag.c \
	drawarrays.c \
	drawelements.c \
	drawrange.c \
	flat-clip.c \
	fs-tri.c \
	line-clip.c \
	line-cull.c \
	line-smooth.c \
	line-stipple-wide.c \
	line-userclip-clip.c \
	line-userclip-nop-clip.c \
	line-userclip-nop.c \
	line-userclip.c \
	line-wide.c \
	line.c \
	lineloop-clip.c \
	lineloop-elts.c \
	lineloop.c \
	linestrip-flat-stipple.c \
	linestrip-stipple-wide.c \
	linestrip-stipple.c \
	linestrip.c \
	long-fixed-func.c \
	pgon-mode.c \
	point-clip.c \
	point-param.c \
	point-sprite.c \
	point-wide.c \
	point-wide-smooth.c \
	point.c \
	poly-flat.c \
	poly-flat-clip.c \
	poly-flat-unfilled-clip.c \
	poly-unfilled.c \
	poly.c \
	quad-clip-all-vertices.c \
	quad-clip-nearplane.c \
	quad-clip.c \
	quad-degenerate.c \
	quad-flat.c \
	quad-offset-factor.c \
	quad-offset-unfilled.c \
	quad-offset-units.c \
	quad-tex-2d.c \
	quad-tex-3d.c \
	quad-tex-alpha.c \
	quad-tex-pbo.c \
	quad-unfilled-clip.c \
	quad-unfilled-stipple.c \
	quad-unfilled.c \
	quad.c \
	quads.c \
	quadstrip-cont.c \
	quadstrip-flat.c \
<<<<<<< HEAD
	quadstrip.c \
	tri-orig.c \
	tri-alpha.c \
	tri-blend-color.c \
	tri-blend-max.c \
	tri-blend-min.c \
	tri-blend-revsub.c \
	tri-blend-sub.c \
=======
	dlist-edgeflag.c \
	dlist-dangling.c \
	dlist-edgeflag-dangling.c \
	dlist-degenerate.c \
	drawrange.c \
	drawelements.c \
	drawarrays.c \
>>>>>>> 5e530d83
	tri-blend.c \
	tri-clip.c \
	tri-cull-both.c \
	tri-cull.c \
	tri-dlist.c \
	tri-edgeflag.c \
	tri-fbo-tex.c \
	tri-fbo.c \
	tri-flat-clip.c \
	tri-flat.c \
	tri-fog.c \
	tri-mask-tri.c \
	tri-query.c \
	tri-scissor-tri.c \
	tri-stencil.c \
	tri-tex-3d.c \
	tri-tri.c \
	tri-unfilled-edgeflag.c \
	tri-unfilled-clip.c \
	tri-unfilled-smooth.c \
	tri-unfilled-userclip-stip.c \
	tri-unfilled-userclip.c \
	tri-unfilled.c \
	tri-userclip.c \
	tri-z-eq.c \
	tri-z.c \
	tri.c \
	trifan-flat.c \
	trifan-flat-clip.c \
	trifan-flat-unfilled-clip.c \
	trifan-unfilled.c \
	trifan.c \
	tristrip-clip.c \
	tristrip-flat.c \
	tristrip.c \
	vbo-drawarrays.c \
	vbo-drawelements.c \
	vbo-drawrange.c \
	vp-array.c \
	vp-array-int.c \
	vp-clip.c \
	vp-line-clip.c \
	vp-tri.c \
	vp-unfilled.c 

PROGS = $(SOURCES:%.c=%)

INCLUDES = -I. -I$(TOP)/include -I../samples

UTIL_FILES = readtex.h readtex.c


##### RULES #####

.SUFFIXES:
.SUFFIXES: .c

.c:
	$(APP_CC) $(INCLUDES) $(CFLAGS) $(LDFLAGS) $< $(LIBS) -o $@

.c.o:
	$(APP_CC) -c $(INCLUDES) $(CFLAGS) $(DEFINES) $< -o $@

.S.o:
	$(APP_CC) -c $(INCLUDES) $(CFLAGS) $(DEFINES)  $< -o $@


##### TARGETS #####

default: $(UTIL_FILES) $(PROGS)

clean:
	-rm -f $(PROGS)
	-rm -f *.o
	-rm -f getproclist.h


# auto code generation
getprocaddress: getprocaddress.c getproclist.h

getproclist.h: $(TOP)/src/mesa/glapi/gl_API.xml getprocaddress.c getprocaddress.py
	python getprocaddress.py > getproclist.h


texrect: texrect.o readtex.o
	$(APP_CC) $(CFLAGS) $(LDFLAGS) texrect.o readtex.o $(LIBS) -o $@

texrect.o: texrect.c readtex.h
	$(APP_CC) -c $(INCLUDES) $(CFLAGS) $(DEFINES) $< -o $@

invert: invert.o readtex.o
	$(APP_CC) $(CFLAGS) $(LDFLAGS) invert.o readtex.o $(LIBS) -o $@

invert.o: invert.c readtex.h
	$(APP_CC) -c $(INCLUDES) $(CFLAGS) $(DEFINES) $< -o $@

readtex.o: readtex.c
	$(APP_CC) -c $(INCLUDES) $(CFLAGS) $(DEFINES) $< -o $@


readtex.h: $(TOP)/progs/util/readtex.h
	ln -s $(TOP)/progs/util/readtex.h .

readtex.c: $(TOP)/progs/util/readtex.c
	ln -s $(TOP)/progs/util/readtex.c .


fs-tri: fs-tri.c extfuncs.h


extfuncs.h:  $(TOP)/progs/util/extfuncs.h
	cp $< .


# Emacs tags
tags:
	etags `find . -name \*.[ch]` `find ../include`<|MERGE_RESOLUTION|>--- conflicted
+++ resolved
@@ -19,6 +19,7 @@
 	dlist-dangling.c \
 	dlist-edgeflag-dangling.c \
 	dlist-edgeflag.c \
+	dlist-degenerate.c \
 	drawarrays.c \
 	drawelements.c \
 	drawrange.c \
@@ -73,24 +74,13 @@
 	quads.c \
 	quadstrip-cont.c \
 	quadstrip-flat.c \
-<<<<<<< HEAD
 	quadstrip.c \
-	tri-orig.c \
 	tri-alpha.c \
 	tri-blend-color.c \
 	tri-blend-max.c \
 	tri-blend-min.c \
 	tri-blend-revsub.c \
 	tri-blend-sub.c \
-=======
-	dlist-edgeflag.c \
-	dlist-dangling.c \
-	dlist-edgeflag-dangling.c \
-	dlist-degenerate.c \
-	drawrange.c \
-	drawelements.c \
-	drawarrays.c \
->>>>>>> 5e530d83
 	tri-blend.c \
 	tri-clip.c \
 	tri-cull-both.c \
@@ -103,6 +93,7 @@
 	tri-flat.c \
 	tri-fog.c \
 	tri-mask-tri.c \
+	tri-orig.c \
 	tri-query.c \
 	tri-scissor-tri.c \
 	tri-stencil.c \
