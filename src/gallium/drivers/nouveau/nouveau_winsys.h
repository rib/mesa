#ifndef NOUVEAU_WINSYS_H
#define NOUVEAU_WINSYS_H

#include <stdint.h>
#include "util/u_simple_screen.h"
#include "pipe/p_defines.h"

#include "nouveau/nouveau_bo.h"
#include "nouveau/nouveau_channel.h"
#include "nouveau/nouveau_class.h"
#include "nouveau/nouveau_device.h"
#include "nouveau/nouveau_grobj.h"
#include "nouveau/nouveau_notifier.h"
#include "nouveau/nouveau_resource.h"
#include "nouveau/nouveau_pushbuf.h"

#define NOUVEAU_CAP_HW_VTXBUF (0xbeef0000)
#define NOUVEAU_CAP_HW_IDXBUF (0xbeef0001)

#define NOUVEAU_TEXTURE_USAGE_LINEAR (1 << 16)

#define NOUVEAU_BUFFER_USAGE_TEXTURE  (1 << 16)
#define NOUVEAU_BUFFER_USAGE_ZETA     (1 << 17)
#define NOUVEAU_BUFFER_USAGE_TRANSFER (1 << 18)

/* use along with GPU_WRITE for 2D-only writes */
#define NOUVEAU_BUFFER_USAGE_NO_RENDER (1 << 19)

extern struct pipe_screen *
nv30_screen_create(struct pipe_winsys *ws, struct nouveau_device *);

extern struct pipe_screen *
nv40_screen_create(struct pipe_winsys *ws, struct nouveau_device *);

<<<<<<< HEAD
extern struct pipe_context *
nv40_create(struct pipe_screen *, unsigned pctx_id);

extern struct pipe_video_context *
nv40_video_create(struct pipe_context *pipe, enum pipe_video_profile profile,
                  enum pipe_video_chroma_format chroma_format,
                  unsigned width, unsigned height,
                  unsigned pvctx_id);

=======
>>>>>>> 45df4bad
extern struct pipe_screen *
nv50_screen_create(struct pipe_winsys *ws, struct nouveau_device *);

#endif<|MERGE_RESOLUTION|>--- conflicted
+++ resolved
@@ -32,18 +32,6 @@
 extern struct pipe_screen *
 nv40_screen_create(struct pipe_winsys *ws, struct nouveau_device *);
 
-<<<<<<< HEAD
-extern struct pipe_context *
-nv40_create(struct pipe_screen *, unsigned pctx_id);
-
-extern struct pipe_video_context *
-nv40_video_create(struct pipe_context *pipe, enum pipe_video_profile profile,
-                  enum pipe_video_chroma_format chroma_format,
-                  unsigned width, unsigned height,
-                  unsigned pvctx_id);
-
-=======
->>>>>>> 45df4bad
 extern struct pipe_screen *
 nv50_screen_create(struct pipe_winsys *ws, struct nouveau_device *);
 
