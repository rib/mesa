/*
 * Copyright 2009 Marek Olšák <maraeo@gmail.com>
 *
 * Permission is hereby granted, free of charge, to any person obtaining a
 * copy of this software and associated documentation files (the "Software"),
 * to deal in the Software without restriction, including without limitation
 * on the rights to use, copy, modify, merge, publish, distribute, sub
 * license, and/or sell copies of the Software, and to permit persons to whom
 * the Software is furnished to do so, subject to the following conditions:
 *
 * The above copyright notice and this permission notice (including the next
 * paragraph) shall be included in all copies or substantial portions of the
 * Software.
 *
 * THE SOFTWARE IS PROVIDED "AS IS", WITHOUT WARRANTY OF ANY KIND, EXPRESS OR
 * IMPLIED, INCLUDING BUT NOT LIMITED TO THE WARRANTIES OF MERCHANTABILITY,
 * FITNESS FOR A PARTICULAR PURPOSE AND NON-INFRINGEMENT. IN NO EVENT SHALL
 * THE AUTHOR(S) AND/OR THEIR SUPPLIERS BE LIABLE FOR ANY CLAIM,
 * DAMAGES OR OTHER LIABILITY, WHETHER IN AN ACTION OF CONTRACT, TORT OR
 * OTHERWISE, ARISING FROM, OUT OF OR IN CONNECTION WITH THE SOFTWARE OR THE
 * USE OR OTHER DEALINGS IN THE SOFTWARE. */

#include "r300_blit.h"
#include "r300_context.h"
#include "r300_texture.h"

#include "util/u_format.h"

static void r300_blitter_save_states(struct r300_context* r300)
{
    util_blitter_save_blend(r300->blitter, r300->blend_state.state);
    util_blitter_save_depth_stencil_alpha(r300->blitter, r300->dsa_state.state);
    util_blitter_save_stencil_ref(r300->blitter, &(r300->stencil_ref));
    util_blitter_save_rasterizer(r300->blitter, r300->rs_state.state);
    util_blitter_save_fragment_shader(r300->blitter, r300->fs);
    util_blitter_save_vertex_shader(r300->blitter, r300->vs_state.state);
    util_blitter_save_viewport(r300->blitter, &r300->viewport);
    util_blitter_save_clip(r300->blitter, &r300->clip);
    util_blitter_save_vertex_elements(r300->blitter, r300->velems);
}

/* Clear currently bound buffers. */
void r300_clear(struct pipe_context* pipe,
                unsigned buffers,
                const float* rgba,
                double depth,
                unsigned stencil)
{
    /* XXX Implement fastfill.
     *
     * If fastfill is enabled, a few facts should be considered:
     *
     * 1) Zbuffer must be micro-tiled and whole microtiles must be
     *    written.
     *
     * 2) ZB_DEPTHCLEARVALUE is used to clear a zbuffer and Z Mask must be
     *    equal to 0.
     *
     * 3) RB3D_COLOR_CLEAR_VALUE is used to clear a colorbuffer and
     *    RB3D_COLOR_CHANNEL_MASK must be equal to 0.
     *
     * 4) ZB_CB_CLEAR can be used to make the ZB units help in clearing
     *    the colorbuffer. The color clear value is supplied through both
     *    RB3D_COLOR_CLEAR_VALUE and ZB_DEPTHCLEARVALUE, and the colorbuffer
     *    must be set in ZB_DEPTHOFFSET and ZB_DEPTHPITCH in addition to
     *    RB3D_COLOROFFSET and RB3D_COLORPITCH. It's obvious that the zbuffer
     *    will not be cleared and multiple render targets cannot be cleared
     *    this way either.
     *
     * 5) For 16-bit integer buffering, compression causes a hung with one or
     *    two samples and should not be used.
     *
     * 6) Fastfill must not be used if reading of compressed Z data is disabled
     *    and writing of compressed Z data is enabled (RD/WR_COMP_ENABLE),
     *    i.e. it cannot be used to compress the zbuffer.
     *    (what the hell does that mean and how does it fit in clearing
     *    the buffers?)
     *
     * - Marek
     */

    struct r300_context* r300 = r300_context(pipe);
    struct pipe_framebuffer_state* fb =
        (struct pipe_framebuffer_state*)r300->fb_state.state;

    r300_blitter_save_states(r300);

    util_blitter_clear(r300->blitter,
                       fb->width,
                       fb->height,
                       fb->nr_cbufs,
                       buffers, rgba, depth, stencil);
}

/* Copy a block of pixels from one surface to another using HW. */
static void r300_hw_copy(struct pipe_context* pipe,
                         struct pipe_surface* dst,
                         unsigned dstx, unsigned dsty,
                         struct pipe_surface* src,
                         unsigned srcx, unsigned srcy,
                         unsigned width, unsigned height)
{
    struct r300_context* r300 = r300_context(pipe);
    struct r300_textures_state* state =
        (struct r300_textures_state*)r300->textures_state.state;

    /* Yeah we have to save all those states to ensure this blitter operation
     * is really transparent. The states will be restored by the blitter once
     * copying is done. */
    r300_blitter_save_states(r300);
    util_blitter_save_framebuffer(r300->blitter, r300->fb_state.state);

    util_blitter_save_fragment_sampler_states(
        r300->blitter, state->sampler_count, (void**)state->sampler_states);

<<<<<<< HEAD
    util_blitter_save_fragment_sampler_views(
        r300->blitter, r300->fragment_sampler_view_count,
        r300->fragment_sampler_views);
=======
    util_blitter_save_fragment_sampler_textures(
        r300->blitter, state->texture_count,
        (struct pipe_texture**)state->textures);
>>>>>>> 9b348d0e

    /* Do a copy */
    util_blitter_copy(r300->blitter,
                      dst, dstx, dsty, src, srcx, srcy, width, height, TRUE);
}

/* Copy a block of pixels from one surface to another. */
void r300_surface_copy(struct pipe_context* pipe,
                       struct pipe_surface* dst,
                       unsigned dstx, unsigned dsty,
                       struct pipe_surface* src,
                       unsigned srcx, unsigned srcy,
                       unsigned width, unsigned height)
{
    enum pipe_format old_format = dst->texture->format;
    enum pipe_format new_format = old_format;

    assert(dst->texture->format == src->texture->format);

    if (!pipe->screen->is_format_supported(pipe->screen,
                                           old_format, src->texture->target,
                                           PIPE_TEXTURE_USAGE_RENDER_TARGET |
                                           PIPE_TEXTURE_USAGE_SAMPLER, 0)) {
        switch (util_format_get_blocksize(old_format)) {
            case 1:
                new_format = PIPE_FORMAT_I8_UNORM;
                break;
            case 2:
                new_format = PIPE_FORMAT_B4G4R4A4_UNORM;
                break;
            case 4:
                new_format = PIPE_FORMAT_B8G8R8A8_UNORM;
                break;
            default:
                debug_printf("r300: surface_copy: Unhandled format: %s. Falling back to software.\n"
                             "r300: surface_copy: Software fallback doesn't work for tiled textures.\n",
                             util_format_name(old_format));
        }
    }

    if (old_format != new_format) {
        dst->format = new_format;
        src->format = new_format;

        r300_texture_reinterpret_format(pipe->screen,
                                        dst->texture, new_format);
        r300_texture_reinterpret_format(pipe->screen,
                                        src->texture, new_format);
    }

    r300_hw_copy(pipe, dst, dstx, dsty, src, srcx, srcy, width, height);

    if (old_format != new_format) {
        dst->format = old_format;
        src->format = old_format;

        r300_texture_reinterpret_format(pipe->screen,
                                        dst->texture, old_format);
        r300_texture_reinterpret_format(pipe->screen,
                                        src->texture, old_format);
    }
}

/* Fill a region of a surface with a constant value. */
void r300_surface_fill(struct pipe_context* pipe,
                       struct pipe_surface* dst,
                       unsigned dstx, unsigned dsty,
                       unsigned width, unsigned height,
                       unsigned value)
{
    struct r300_context* r300 = r300_context(pipe);

    r300_blitter_save_states(r300);
    util_blitter_save_framebuffer(r300->blitter, r300->fb_state.state);

    util_blitter_fill(r300->blitter,
                      dst, dstx, dsty, width, height, value);
}<|MERGE_RESOLUTION|>--- conflicted
+++ resolved
@@ -113,15 +113,9 @@
     util_blitter_save_fragment_sampler_states(
         r300->blitter, state->sampler_count, (void**)state->sampler_states);
 
-<<<<<<< HEAD
     util_blitter_save_fragment_sampler_views(
         r300->blitter, r300->fragment_sampler_view_count,
         r300->fragment_sampler_views);
-=======
-    util_blitter_save_fragment_sampler_textures(
-        r300->blitter, state->texture_count,
-        (struct pipe_texture**)state->textures);
->>>>>>> 9b348d0e
 
     /* Do a copy */
     util_blitter_copy(r300->blitter,
