/*
 * Copyright © 2014 Intel Corporation
 *
 * Permission is hereby granted, free of charge, to any person obtaining a
 * copy of this software and associated documentation files (the "Software"),
 * to deal in the Software without restriction, including without limitation
 * the rights to use, copy, modify, merge, publish, distribute, sublicense,
 * and/or sell copies of the Software, and to permit persons to whom the
 * Software is furnished to do so, subject to the following conditions:
 *
 * The above copyright notice and this permission notice (including the next
 * paragraph) shall be included in all copies or substantial portions of the
 * Software.
 *
 * THE SOFTWARE IS PROVIDED "AS IS", WITHOUT WARRANTY OF ANY KIND, EXPRESS OR
 * IMPLIED, INCLUDING BUT NOT LIMITED TO THE WARRANTIES OF MERCHANTABILITY,
 * FITNESS FOR A PARTICULAR PURPOSE AND NONINFRINGEMENT.  IN NO EVENT SHALL
 * THE AUTHORS OR COPYRIGHT HOLDERS BE LIABLE FOR ANY CLAIM, DAMAGES OR OTHER
 * LIABILITY, WHETHER IN AN ACTION OF CONTRACT, TORT OR OTHERWISE, ARISING
 * FROM, OUT OF OR IN CONNECTION WITH THE SOFTWARE OR THE USE OR OTHER DEALINGS
 * IN THE SOFTWARE.
 */

#include "brw_nir.h"
#include "brw_shader.h"
#include "glsl/glsl_parser_extras.h"
#include "glsl/nir/glsl_to_nir.h"
#include "program/prog_to_nir.h"

static void
brw_nir_lower_inputs(nir_shader *nir,
                     const struct gl_program *prog,
                     bool is_scalar)
{
   nir_assign_var_locations(&nir->inputs, &nir->num_inputs,
                            is_scalar ? type_size_scalar : type_size_vec4);
}

static void
brw_nir_lower_outputs(nir_shader *nir, bool is_scalar)
{
   if (is_scalar) {
      nir_assign_var_locations(&nir->outputs, &nir->num_outputs, type_size_scalar);
   } else {
      foreach_list_typed(nir_variable, var, node, &nir->outputs)
         var->data.driver_location = var->data.location;
   }
}

static void
nir_optimize(nir_shader *nir, bool is_scalar)
{
   bool progress;
   do {
      progress = false;
      nir_lower_vars_to_ssa(nir);
      nir_validate_shader(nir);

      if (is_scalar) {
         nir_lower_alu_to_scalar(nir);
         nir_validate_shader(nir);
      }

      progress |= nir_copy_prop(nir);
      nir_validate_shader(nir);

      if (is_scalar) {
         nir_lower_phis_to_scalar(nir);
         nir_validate_shader(nir);
      }

      progress |= nir_copy_prop(nir);
      nir_validate_shader(nir);
      progress |= nir_opt_dce(nir);
      nir_validate_shader(nir);
      progress |= nir_opt_cse(nir);
      nir_validate_shader(nir);
      progress |= nir_opt_peephole_select(nir);
      nir_validate_shader(nir);
      progress |= nir_opt_algebraic(nir);
      nir_validate_shader(nir);
      progress |= nir_opt_constant_folding(nir);
      nir_validate_shader(nir);
      progress |= nir_opt_dead_cf(nir);
      nir_validate_shader(nir);
      progress |= nir_opt_remove_phis(nir);
      nir_validate_shader(nir);
      progress |= nir_opt_undef(nir);
      nir_validate_shader(nir);
   } while (progress);
}

nir_shader *
brw_create_nir(struct brw_context *brw,
               const struct gl_shader_program *shader_prog,
               const struct gl_program *prog,
               gl_shader_stage stage,
               bool is_scalar)
{
   struct gl_context *ctx = &brw->ctx;
   const nir_shader_compiler_options *options =
      ctx->Const.ShaderCompilerOptions[stage].NirOptions;
<<<<<<< HEAD
   struct gl_shader *shader = shader_prog ? shader_prog->_LinkedShaders[stage] : NULL;
=======
   static const nir_lower_tex_options tex_options = {
      .lower_txp = ~0,
   };
   bool debug_enabled = INTEL_DEBUG & intel_debug_flag_for_shader_stage(stage);
>>>>>>> bf7b6fd3
   nir_shader *nir;

   /* First, lower the GLSL IR or Mesa IR to NIR */
   if (shader_prog) {
      nir = glsl_to_nir(shader_prog, stage, options);
   } else {
      nir = prog_to_nir(prog, options);
      nir_convert_to_ssa(nir); /* turn registers into SSA */
   }
   nir_validate_shader(nir);

   brw_process_nir(nir, brw->intelScreen->devinfo, shader_prog, stage, is_scalar);

   static GLuint msg_id = 0;
   _mesa_gl_debug(&brw->ctx, &msg_id,
                  MESA_DEBUG_SOURCE_SHADER_COMPILER,
                  MESA_DEBUG_TYPE_OTHER,
                  MESA_DEBUG_SEVERITY_NOTIFICATION,
                  "%s NIR shader:\n",
                  _mesa_shader_stage_to_abbrev(stage));

   return nir;
}

void
brw_process_nir(nir_shader *nir,
                const struct brw_device_info *devinfo,
                const struct gl_shader_program *shader_prog,
                gl_shader_stage stage, bool is_scalar)
{
   bool debug_enabled = INTEL_DEBUG & intel_debug_flag_for_shader_stage(stage);
   static const nir_lower_tex_options tex_options = {
      .lower_txp = ~0,
   };

   if (stage == MESA_SHADER_GEOMETRY) {
      nir_lower_gs_intrinsics(nir);
      nir_validate_shader(nir);
   }

   nir_lower_global_vars_to_local(nir);
   nir_validate_shader(nir);

   nir_lower_tex(nir, &tex_options);
   nir_validate_shader(nir);

   nir_normalize_cubemap_coords(nir);
   nir_validate_shader(nir);

   nir_split_var_copies(nir);
   nir_validate_shader(nir);

   nir_optimize(nir, is_scalar);

   /* Lower a bunch of stuff */
   nir_lower_var_copies(nir);
   nir_validate_shader(nir);

   /* Get rid of split copies */
   nir_optimize(nir, is_scalar);

   brw_nir_lower_inputs(nir, prog, is_scalar);
   brw_nir_lower_outputs(nir, is_scalar);
   nir_assign_var_locations(&nir->uniforms,
                            &nir->num_uniforms,
                            is_scalar ? type_size_scalar : type_size_vec4);
   nir_lower_io(nir, -1, is_scalar ? type_size_scalar : type_size_vec4);
   nir_validate_shader(nir);

   nir_remove_dead_variables(nir);
   nir_validate_shader(nir);

   if (shader_prog) {
      nir_lower_samplers(nir, shader_prog);
   } else {
      nir_lower_samplers_for_vk(nir);
   }
   nir_validate_shader(nir);

   nir_lower_system_values(nir);
   nir_validate_shader(nir);

   nir_lower_atomics(nir);
   nir_validate_shader(nir);

   nir_optimize(nir, is_scalar);

   if (devinfo->gen >= 6) {
      /* Try and fuse multiply-adds */
      nir_opt_peephole_ffma(nir);
      nir_validate_shader(nir);
   }

   nir_opt_algebraic_late(nir);
   nir_validate_shader(nir);

   nir_lower_locals_to_regs(nir);
   nir_validate_shader(nir);

   nir_lower_to_source_mods(nir);
   nir_validate_shader(nir);
   nir_copy_prop(nir);
   nir_validate_shader(nir);
   nir_opt_dce(nir);
   nir_validate_shader(nir);

   if (unlikely(debug_enabled)) {
      /* Re-index SSA defs so we print more sensible numbers. */
      nir_foreach_overload(nir, overload) {
         if (overload->impl)
            nir_index_ssa_defs(overload->impl);
      }

      fprintf(stderr, "NIR (SSA form) for %s shader:\n",
              _mesa_shader_stage_to_string(stage));
      nir_print_shader(nir, stderr);
   }

   nir_convert_from_ssa(nir, true);
   nir_validate_shader(nir);

   if (!is_scalar) {
      nir_move_vec_src_uses_to_dest(nir);
      nir_validate_shader(nir);

      nir_lower_vec_to_movs(nir);
      nir_validate_shader(nir);
   }

   /* This is the last pass we run before we start emitting stuff.  It
    * determines when we need to insert boolean resolves on Gen <= 5.  We
    * run it last because it stashes data in instr->pass_flags and we don't
    * want that to be squashed by other NIR passes.
    */
   if (devinfo->gen <= 5)
      brw_nir_analyze_boolean_resolves(nir);

   nir_sweep(nir);

   if (unlikely(debug_enabled)) {
      fprintf(stderr, "NIR (final form) for %s shader:\n",
              _mesa_shader_stage_to_string(stage));
      nir_print_shader(nir, stderr);
   }
}

enum brw_reg_type
brw_type_for_nir_type(nir_alu_type type)
{
   switch (type) {
   case nir_type_unsigned:
      return BRW_REGISTER_TYPE_UD;
   case nir_type_bool:
   case nir_type_int:
      return BRW_REGISTER_TYPE_D;
   case nir_type_float:
      return BRW_REGISTER_TYPE_F;
   default:
      unreachable("unknown type");
   }

   return BRW_REGISTER_TYPE_F;
}

/* Returns the glsl_base_type corresponding to a nir_alu_type.
 * This is used by both brw_vec4_nir and brw_fs_nir.
 */
enum glsl_base_type
brw_glsl_base_type_for_nir_type(nir_alu_type type)
{
   switch (type) {
   case nir_type_float:
      return GLSL_TYPE_FLOAT;

   case nir_type_int:
      return GLSL_TYPE_INT;

   case nir_type_unsigned:
      return GLSL_TYPE_UINT;

   default:
      unreachable("bad type");
   }
}<|MERGE_RESOLUTION|>--- conflicted
+++ resolved
@@ -28,9 +28,7 @@
 #include "program/prog_to_nir.h"
 
 static void
-brw_nir_lower_inputs(nir_shader *nir,
-                     const struct gl_program *prog,
-                     bool is_scalar)
+brw_nir_lower_inputs(nir_shader *nir, bool is_scalar)
 {
    nir_assign_var_locations(&nir->inputs, &nir->num_inputs,
                             is_scalar ? type_size_scalar : type_size_vec4);
@@ -100,14 +98,6 @@
    struct gl_context *ctx = &brw->ctx;
    const nir_shader_compiler_options *options =
       ctx->Const.ShaderCompilerOptions[stage].NirOptions;
-<<<<<<< HEAD
-   struct gl_shader *shader = shader_prog ? shader_prog->_LinkedShaders[stage] : NULL;
-=======
-   static const nir_lower_tex_options tex_options = {
-      .lower_txp = ~0,
-   };
-   bool debug_enabled = INTEL_DEBUG & intel_debug_flag_for_shader_stage(stage);
->>>>>>> bf7b6fd3
    nir_shader *nir;
 
    /* First, lower the GLSL IR or Mesa IR to NIR */
@@ -169,7 +159,7 @@
    /* Get rid of split copies */
    nir_optimize(nir, is_scalar);
 
-   brw_nir_lower_inputs(nir, prog, is_scalar);
+   brw_nir_lower_inputs(nir, is_scalar);
    brw_nir_lower_outputs(nir, is_scalar);
    nir_assign_var_locations(&nir->uniforms,
                             &nir->num_uniforms,
