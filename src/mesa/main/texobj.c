/**
 * \file texobj.c
 * Texture object management.
 */

/*
 * Mesa 3-D graphics library
 * Version:  7.1
 *
 * Copyright (C) 1999-2007  Brian Paul   All Rights Reserved.
 *
 * Permission is hereby granted, free of charge, to any person obtaining a
 * copy of this software and associated documentation files (the "Software"),
 * to deal in the Software without restriction, including without limitation
 * the rights to use, copy, modify, merge, publish, distribute, sublicense,
 * and/or sell copies of the Software, and to permit persons to whom the
 * Software is furnished to do so, subject to the following conditions:
 *
 * The above copyright notice and this permission notice shall be included
 * in all copies or substantial portions of the Software.
 *
 * THE SOFTWARE IS PROVIDED "AS IS", WITHOUT WARRANTY OF ANY KIND, EXPRESS
 * OR IMPLIED, INCLUDING BUT NOT LIMITED TO THE WARRANTIES OF MERCHANTABILITY,
 * FITNESS FOR A PARTICULAR PURPOSE AND NONINFRINGEMENT.  IN NO EVENT SHALL
 * BRIAN PAUL BE LIABLE FOR ANY CLAIM, DAMAGES OR OTHER LIABILITY, WHETHER IN
 * AN ACTION OF CONTRACT, TORT OR OTHERWISE, ARISING FROM, OUT OF OR IN
 * CONNECTION WITH THE SOFTWARE OR THE USE OR OTHER DEALINGS IN THE SOFTWARE.
 */


#include "glheader.h"
#if FEATURE_colortable
#include "colortab.h"
#endif
#include "context.h"
#include "enums.h"
#include "fbobject.h"
#include "hash.h"
#include "imports.h"
#include "macros.h"
#include "teximage.h"
#include "texstate.h"
#include "texobj.h"
#include "mtypes.h"


/**********************************************************************/
/** \name Internal functions */
/*@{*/


/**
 * Return the gl_texture_object for a given ID.
 */
struct gl_texture_object *
_mesa_lookup_texture(GLcontext *ctx, GLuint id)
{
   return (struct gl_texture_object *)
      _mesa_HashLookup(ctx->Shared->TexObjects, id);
}



/**
 * Allocate and initialize a new texture object.  But don't put it into the
 * texture object hash table.
 *
 * Called via ctx->Driver.NewTextureObject, unless overridden by a device
 * driver.
 * 
 * \param shared the shared GL state structure to contain the texture object
 * \param name integer name for the texture object
 * \param target either GL_TEXTURE_1D, GL_TEXTURE_2D, GL_TEXTURE_3D,
 * GL_TEXTURE_CUBE_MAP_ARB or GL_TEXTURE_RECTANGLE_NV.  zero is ok for the sake
 * of GenTextures()
 *
 * \return pointer to new texture object.
 */
struct gl_texture_object *
_mesa_new_texture_object( GLcontext *ctx, GLuint name, GLenum target )
{
   struct gl_texture_object *obj;
   (void) ctx;
   obj = MALLOC_STRUCT(gl_texture_object);
   _mesa_initialize_texture_object(obj, name, target);
   return obj;
}


/**
 * Initialize a new texture object to default values.
 * \param obj  the texture object
 * \param name  the texture name
 * \param target  the texture target
 */
void
_mesa_initialize_texture_object( struct gl_texture_object *obj,
                                 GLuint name, GLenum target )
{
   ASSERT(target == 0 ||
          target == GL_TEXTURE_1D ||
          target == GL_TEXTURE_2D ||
          target == GL_TEXTURE_3D ||
          target == GL_TEXTURE_CUBE_MAP_ARB ||
          target == GL_TEXTURE_RECTANGLE_NV ||
          target == GL_TEXTURE_1D_ARRAY_EXT ||
          target == GL_TEXTURE_2D_ARRAY_EXT);

   _mesa_bzero(obj, sizeof(*obj));
   /* init the non-zero fields */
   _glthread_INIT_MUTEX(obj->Mutex);
   obj->RefCount = 1;
   obj->Name = name;
   obj->Target = target;
   obj->Priority = 1.0F;
   if (target == GL_TEXTURE_RECTANGLE_NV) {
      obj->WrapS = GL_CLAMP_TO_EDGE;
      obj->WrapT = GL_CLAMP_TO_EDGE;
      obj->WrapR = GL_CLAMP_TO_EDGE;
      obj->MinFilter = GL_LINEAR;
   }
   else {
      obj->WrapS = GL_REPEAT;
      obj->WrapT = GL_REPEAT;
      obj->WrapR = GL_REPEAT;
      obj->MinFilter = GL_NEAREST_MIPMAP_LINEAR;
   }
   obj->MagFilter = GL_LINEAR;
   obj->MinLod = -1000.0;
   obj->MaxLod = 1000.0;
   obj->LodBias = 0.0;
   obj->BaseLevel = 0;
   obj->MaxLevel = 1000;
   obj->MaxAnisotropy = 1.0;
   obj->CompareFlag = GL_FALSE;                      /* SGIX_shadow */
   obj->CompareOperator = GL_TEXTURE_LEQUAL_R_SGIX;  /* SGIX_shadow */
   obj->CompareMode = GL_NONE;         /* ARB_shadow */
   obj->CompareFunc = GL_LEQUAL;       /* ARB_shadow */
   obj->DepthMode = GL_LUMINANCE;      /* ARB_depth_texture */
   obj->ShadowAmbient = 0.0F;          /* ARB/SGIX_shadow_ambient */
}


/**
 * Some texture initialization can't be finished until we know which
 * target it's getting bound to (GL_TEXTURE_1D/2D/etc).
 */
static void
finish_texture_init(GLcontext *ctx, GLenum target,
                    struct gl_texture_object *obj)
{
   assert(obj->Target == 0);

   if (target == GL_TEXTURE_RECTANGLE_NV) {
      /* have to init wrap and filter state here - kind of klunky */
      obj->WrapS = GL_CLAMP_TO_EDGE;
      obj->WrapT = GL_CLAMP_TO_EDGE;
      obj->WrapR = GL_CLAMP_TO_EDGE;
      obj->MinFilter = GL_LINEAR;
      if (ctx->Driver.TexParameter) {
         static const GLfloat fparam_wrap[1] = {(GLfloat) GL_CLAMP_TO_EDGE};
         static const GLfloat fparam_filter[1] = {(GLfloat) GL_LINEAR};
         ctx->Driver.TexParameter(ctx, target, obj, GL_TEXTURE_WRAP_S, fparam_wrap);
         ctx->Driver.TexParameter(ctx, target, obj, GL_TEXTURE_WRAP_T, fparam_wrap);
         ctx->Driver.TexParameter(ctx, target, obj, GL_TEXTURE_WRAP_R, fparam_wrap);
         ctx->Driver.TexParameter(ctx, target, obj, GL_TEXTURE_MIN_FILTER, fparam_filter);
      }
   }
}


/**
 * Deallocate a texture object struct.  It should have already been
 * removed from the texture object pool.
 * Called via ctx->Driver.DeleteTexture() if not overriden by a driver.
 *
 * \param shared the shared GL state to which the object belongs.
 * \param texOjb the texture object to delete.
 */
void
_mesa_delete_texture_object( GLcontext *ctx, struct gl_texture_object *texObj )
{
   GLuint i, face;

   (void) ctx;

   /* Set Target to an invalid value.  With some assertions elsewhere
    * we can try to detect possible use of deleted textures.
    */
   texObj->Target = 0x99;

<<<<<<< HEAD
=======
#if FEATURE_colortable
>>>>>>> e6887a57
   _mesa_free_colortable_data(&texObj->Palette);
#endif

   /* free the texture images */
   for (face = 0; face < 6; face++) {
      for (i = 0; i < MAX_TEXTURE_LEVELS; i++) {
	 if (texObj->Image[face][i]) {
	    _mesa_delete_texture_image( ctx, texObj->Image[face][i] );
	 }
      }
   }

   /* destroy the mutex -- it may have allocated memory (eg on bsd) */
   _glthread_DESTROY_MUTEX(texObj->Mutex);

   /* free this object */
   _mesa_free(texObj);
}




/**
 * Copy texture object state from one texture object to another.
 * Use for glPush/PopAttrib.
 *
 * \param dest destination texture object.
 * \param src source texture object.
 */
void
_mesa_copy_texture_object( struct gl_texture_object *dest,
                           const struct gl_texture_object *src )
{
   dest->Target = src->Target;
   dest->Name = src->Name;
   dest->Priority = src->Priority;
   dest->BorderColor[0] = src->BorderColor[0];
   dest->BorderColor[1] = src->BorderColor[1];
   dest->BorderColor[2] = src->BorderColor[2];
   dest->BorderColor[3] = src->BorderColor[3];
   dest->WrapS = src->WrapS;
   dest->WrapT = src->WrapT;
   dest->WrapR = src->WrapR;
   dest->MinFilter = src->MinFilter;
   dest->MagFilter = src->MagFilter;
   dest->MinLod = src->MinLod;
   dest->MaxLod = src->MaxLod;
   dest->LodBias = src->LodBias;
   dest->BaseLevel = src->BaseLevel;
   dest->MaxLevel = src->MaxLevel;
   dest->MaxAnisotropy = src->MaxAnisotropy;
   dest->CompareFlag = src->CompareFlag;
   dest->CompareOperator = src->CompareOperator;
   dest->ShadowAmbient = src->ShadowAmbient;
   dest->CompareMode = src->CompareMode;
   dest->CompareFunc = src->CompareFunc;
   dest->DepthMode = src->DepthMode;
   dest->_MaxLevel = src->_MaxLevel;
   dest->_MaxLambda = src->_MaxLambda;
   dest->GenerateMipmap = src->GenerateMipmap;
   dest->Palette = src->Palette;
   dest->_Complete = src->_Complete;
}


/**
 * Check if the given texture object is valid by examining its Target field.
 * For debugging only.
 */
static GLboolean
valid_texture_object(const struct gl_texture_object *tex)
{
   switch (tex->Target) {
   case 0:
   case GL_TEXTURE_1D:
   case GL_TEXTURE_2D:
   case GL_TEXTURE_3D:
   case GL_TEXTURE_CUBE_MAP_ARB:
   case GL_TEXTURE_RECTANGLE_NV:
   case GL_TEXTURE_1D_ARRAY_EXT:
   case GL_TEXTURE_2D_ARRAY_EXT:
      return GL_TRUE;
   case 0x99:
      _mesa_problem(NULL, "invalid reference to a deleted texture object");
      return GL_FALSE;
   default:
      _mesa_problem(NULL, "invalid texture object Target value");
      return GL_FALSE;
   }
}


/**
 * Reference (or unreference) a texture object.
 * If '*ptr', decrement *ptr's refcount (and delete if it becomes zero).
 * If 'tex' is non-null, increment its refcount.
 */
void
_mesa_reference_texobj(struct gl_texture_object **ptr,
                       struct gl_texture_object *tex)
{
   assert(ptr);
   if (*ptr == tex) {
      /* no change */
      return;
   }

   if (*ptr) {
      /* Unreference the old texture */
      GLboolean deleteFlag = GL_FALSE;
      struct gl_texture_object *oldTex = *ptr;

      assert(valid_texture_object(oldTex));

      _glthread_LOCK_MUTEX(oldTex->Mutex);
      ASSERT(oldTex->RefCount > 0);
      oldTex->RefCount--;

      deleteFlag = (oldTex->RefCount == 0);
      _glthread_UNLOCK_MUTEX(oldTex->Mutex);

      if (deleteFlag) {
         GET_CURRENT_CONTEXT(ctx);
         if (ctx)
            ctx->Driver.DeleteTexture(ctx, oldTex);
         else
            _mesa_problem(NULL, "Unable to delete texture, no context");
      }

      *ptr = NULL;
   }
   assert(!*ptr);

   if (tex) {
      /* reference new texture */
      assert(valid_texture_object(tex));
      _glthread_LOCK_MUTEX(tex->Mutex);
      if (tex->RefCount == 0) {
         /* this texture's being deleted (look just above) */
         /* Not sure this can every really happen.  Warn if it does. */
         _mesa_problem(NULL, "referencing deleted texture object");
         *ptr = NULL;
      }
      else {
         tex->RefCount++;
         *ptr = tex;
      }
      _glthread_UNLOCK_MUTEX(tex->Mutex);
   }
}



/**
 * Report why a texture object is incomplete.  
 *
 * \param t texture object.
 * \param why string describing why it's incomplete.
 *
 * \note For debug purposes only.
 */
#if 0
static void
incomplete(const struct gl_texture_object *t, const char *why)
{
   _mesa_printf("Texture Obj %d incomplete because: %s\n", t->Name, why);
}
#else
#define incomplete(t, why)
#endif


/**
 * Examine a texture object to determine if it is complete.
 *
 * The gl_texture_object::Complete flag will be set to GL_TRUE or GL_FALSE
 * accordingly.
 *
 * \param ctx GL context.
 * \param t texture object.
 *
 * According to the texture target, verifies that each of the mipmaps is
 * present and has the expected size.
 */
void
_mesa_test_texobj_completeness( const GLcontext *ctx,
                                struct gl_texture_object *t )
{
   const GLint baseLevel = t->BaseLevel;
   GLint maxLog2 = 0, maxLevels = 0;

   t->_Complete = GL_TRUE;  /* be optimistic */

   /* Always need the base level image */
   if (!t->Image[0][baseLevel]) {
      char s[100];
      _mesa_sprintf(s, "obj %p (%d) Image[baseLevel=%d] == NULL",
              (void *) t, t->Name, baseLevel);
      incomplete(t, s);
      t->_Complete = GL_FALSE;
      return;
   }

   /* Check width/height/depth for zero */
   if (t->Image[0][baseLevel]->Width == 0 ||
       t->Image[0][baseLevel]->Height == 0 ||
       t->Image[0][baseLevel]->Depth == 0) {
      incomplete(t, "texture width = 0");
      t->_Complete = GL_FALSE;
      return;
   }

   /* Compute _MaxLevel */
   if ((t->Target == GL_TEXTURE_1D) ||
       (t->Target == GL_TEXTURE_1D_ARRAY_EXT)) {
      maxLog2 = t->Image[0][baseLevel]->WidthLog2;
      maxLevels = ctx->Const.MaxTextureLevels;
   }
   else if ((t->Target == GL_TEXTURE_2D) ||
	    (t->Target == GL_TEXTURE_2D_ARRAY_EXT)) {
      maxLog2 = MAX2(t->Image[0][baseLevel]->WidthLog2,
                     t->Image[0][baseLevel]->HeightLog2);
      maxLevels = ctx->Const.MaxTextureLevels;
   }
   else if (t->Target == GL_TEXTURE_3D) {
      GLint max = MAX2(t->Image[0][baseLevel]->WidthLog2,
                       t->Image[0][baseLevel]->HeightLog2);
      maxLog2 = MAX2(max, (GLint)(t->Image[0][baseLevel]->DepthLog2));
      maxLevels = ctx->Const.Max3DTextureLevels;
   }
   else if (t->Target == GL_TEXTURE_CUBE_MAP_ARB) {
      maxLog2 = MAX2(t->Image[0][baseLevel]->WidthLog2,
                     t->Image[0][baseLevel]->HeightLog2);
      maxLevels = ctx->Const.MaxCubeTextureLevels;
   }
   else if (t->Target == GL_TEXTURE_RECTANGLE_NV) {
      maxLog2 = 0;  /* not applicable */
      maxLevels = 1;  /* no mipmapping */
   }
   else {
      _mesa_problem(ctx, "Bad t->Target in _mesa_test_texobj_completeness");
      return;
   }

   ASSERT(maxLevels > 0);

   t->_MaxLevel = baseLevel + maxLog2;
   t->_MaxLevel = MIN2(t->_MaxLevel, t->MaxLevel);
   t->_MaxLevel = MIN2(t->_MaxLevel, maxLevels - 1);

   /* Compute _MaxLambda = q - b (see the 1.2 spec) used during mipmapping */
   t->_MaxLambda = (GLfloat) (t->_MaxLevel - t->BaseLevel);

   if (t->Target == GL_TEXTURE_CUBE_MAP_ARB) {
      /* make sure that all six cube map level 0 images are the same size */
      const GLuint w = t->Image[0][baseLevel]->Width2;
      const GLuint h = t->Image[0][baseLevel]->Height2;
      GLuint face;
      for (face = 1; face < 6; face++) {
	 if (t->Image[face][baseLevel] == NULL ||
	     t->Image[face][baseLevel]->Width2 != w ||
	     t->Image[face][baseLevel]->Height2 != h) {
	    t->_Complete = GL_FALSE;
	    incomplete(t, "Non-quare cubemap image");
	    return;
	 }
      }
   }

   /* extra checking for mipmaps */
   if (t->MinFilter != GL_NEAREST && t->MinFilter != GL_LINEAR) {
      /*
       * Mipmapping: determine if we have a complete set of mipmaps
       */
      GLint i;
      GLint minLevel = baseLevel;
      GLint maxLevel = t->_MaxLevel;

      if (minLevel > maxLevel) {
         t->_Complete = GL_FALSE;
         incomplete(t, "minLevel > maxLevel");
         return;
      }

      /* Test dimension-independent attributes */
      for (i = minLevel; i <= maxLevel; i++) {
         if (t->Image[0][i]) {
            if (t->Image[0][i]->TexFormat != t->Image[0][baseLevel]->TexFormat) {
               t->_Complete = GL_FALSE;
               incomplete(t, "Format[i] != Format[baseLevel]");
               return;
            }
            if (t->Image[0][i]->Border != t->Image[0][baseLevel]->Border) {
               t->_Complete = GL_FALSE;
               incomplete(t, "Border[i] != Border[baseLevel]");
               return;
            }
         }
      }

      /* Test things which depend on number of texture image dimensions */
      if ((t->Target == GL_TEXTURE_1D) ||
          (t->Target == GL_TEXTURE_1D_ARRAY_EXT)) {
         /* Test 1-D mipmaps */
         GLuint width = t->Image[0][baseLevel]->Width2;
         for (i = baseLevel + 1; i < maxLevels; i++) {
            if (width > 1) {
               width /= 2;
            }
            if (i >= minLevel && i <= maxLevel) {
               if (!t->Image[0][i]) {
                  t->_Complete = GL_FALSE;
                  incomplete(t, "1D Image[0][i] == NULL");
                  return;
               }
               if (t->Image[0][i]->Width2 != width ) {
                  t->_Complete = GL_FALSE;
                  incomplete(t, "1D Image[0][i] bad width");
                  return;
               }
            }
            if (width == 1) {
               return;  /* found smallest needed mipmap, all done! */
            }
         }
      }
      else if ((t->Target == GL_TEXTURE_2D) ||
               (t->Target == GL_TEXTURE_2D_ARRAY_EXT)) {
         /* Test 2-D mipmaps */
         GLuint width = t->Image[0][baseLevel]->Width2;
         GLuint height = t->Image[0][baseLevel]->Height2;
         for (i = baseLevel + 1; i < maxLevels; i++) {
            if (width > 1) {
               width /= 2;
            }
            if (height > 1) {
               height /= 2;
            }
            if (i >= minLevel && i <= maxLevel) {
               if (!t->Image[0][i]) {
                  t->_Complete = GL_FALSE;
                  incomplete(t, "2D Image[0][i] == NULL");
                  return;
               }
               if (t->Image[0][i]->Width2 != width) {
                  t->_Complete = GL_FALSE;
                  incomplete(t, "2D Image[0][i] bad width");
                  return;
               }
               if (t->Image[0][i]->Height2 != height) {
                  t->_Complete = GL_FALSE;
                  incomplete(t, "2D Image[0][i] bad height");
                  return;
               }
               if (width==1 && height==1) {
                  return;  /* found smallest needed mipmap, all done! */
               }
            }
         }
      }
      else if (t->Target == GL_TEXTURE_3D) {
         /* Test 3-D mipmaps */
         GLuint width = t->Image[0][baseLevel]->Width2;
         GLuint height = t->Image[0][baseLevel]->Height2;
         GLuint depth = t->Image[0][baseLevel]->Depth2;
	 for (i = baseLevel + 1; i < maxLevels; i++) {
            if (width > 1) {
               width /= 2;
            }
            if (height > 1) {
               height /= 2;
            }
            if (depth > 1) {
               depth /= 2;
            }
            if (i >= minLevel && i <= maxLevel) {
               if (!t->Image[0][i]) {
                  incomplete(t, "3D Image[0][i] == NULL");
                  t->_Complete = GL_FALSE;
                  return;
               }
               if (t->Image[0][i]->_BaseFormat == GL_DEPTH_COMPONENT) {
                  t->_Complete = GL_FALSE;
                  incomplete(t, "GL_DEPTH_COMPONENT only works with 1/2D tex");
                  return;
               }
               if (t->Image[0][i]->Width2 != width) {
                  t->_Complete = GL_FALSE;
                  incomplete(t, "3D Image[0][i] bad width");
                  return;
               }
               if (t->Image[0][i]->Height2 != height) {
                  t->_Complete = GL_FALSE;
                  incomplete(t, "3D Image[0][i] bad height");
                  return;
               }
               if (t->Image[0][i]->Depth2 != depth) {
                  t->_Complete = GL_FALSE;
                  incomplete(t, "3D Image[0][i] bad depth");
                  return;
               }
            }
            if (width == 1 && height == 1 && depth == 1) {
               return;  /* found smallest needed mipmap, all done! */
            }
         }
      }
      else if (t->Target == GL_TEXTURE_CUBE_MAP_ARB) {
         /* make sure 6 cube faces are consistant */
         GLuint width = t->Image[0][baseLevel]->Width2;
         GLuint height = t->Image[0][baseLevel]->Height2;
	 for (i = baseLevel + 1; i < maxLevels; i++) {
            if (width > 1) {
               width /= 2;
            }
            if (height > 1) {
               height /= 2;
            }
            if (i >= minLevel && i <= maxLevel) {
	       GLuint face;
	       for (face = 0; face < 6; face++) {
		  /* check that we have images defined */
		  if (!t->Image[face][i]) {
		     t->_Complete = GL_FALSE;
		     incomplete(t, "CubeMap Image[n][i] == NULL");
		     return;
		  }
		  /* Don't support GL_DEPTH_COMPONENT for cube maps */
		  if (t->Image[face][i]->_BaseFormat == GL_DEPTH_COMPONENT) {
		     t->_Complete = GL_FALSE;
		     incomplete(t, "GL_DEPTH_COMPONENT only works with 1/2D tex");
		     return;
		  }
		  /* check that all six images have same size */
		  if (t->Image[face][i]->Width2!=width || 
		      t->Image[face][i]->Height2!=height) {
		     t->_Complete = GL_FALSE;
		     incomplete(t, "CubeMap Image[n][i] bad size");
		     return;
		  }
	       }
	    }
	    if (width == 1 && height == 1) {
	       return;  /* found smallest needed mipmap, all done! */
            }
         }
      }
      else if (t->Target == GL_TEXTURE_RECTANGLE_NV) {
         /* XXX special checking? */
      }
      else {
         /* Target = ??? */
         _mesa_problem(ctx, "Bug in gl_test_texture_object_completeness\n");
      }
   }
}

/*@}*/


/***********************************************************************/
/** \name API functions */
/*@{*/


/**
 * Generate texture names.
 *
 * \param n number of texture names to be generated.
 * \param textures an array in which will hold the generated texture names.
 *
 * \sa glGenTextures().
 *
 * Calls _mesa_HashFindFreeKeyBlock() to find a block of free texture
 * IDs which are stored in \p textures.  Corresponding empty texture
 * objects are also generated.
 */ 
void GLAPIENTRY
_mesa_GenTextures( GLsizei n, GLuint *textures )
{
   GET_CURRENT_CONTEXT(ctx);
   GLuint first;
   GLint i;
   ASSERT_OUTSIDE_BEGIN_END(ctx);

   if (n < 0) {
      _mesa_error( ctx, GL_INVALID_VALUE, "glGenTextures" );
      return;
   }

   if (!textures)
      return;

   /*
    * This must be atomic (generation and allocation of texture IDs)
    */
   _glthread_LOCK_MUTEX(ctx->Shared->Mutex);

   first = _mesa_HashFindFreeKeyBlock(ctx->Shared->TexObjects, n);

   /* Allocate new, empty texture objects */
   for (i = 0; i < n; i++) {
      struct gl_texture_object *texObj;
      GLuint name = first + i;
      GLenum target = 0;
      texObj = (*ctx->Driver.NewTextureObject)( ctx, name, target);
      if (!texObj) {
         _glthread_UNLOCK_MUTEX(ctx->Shared->Mutex);
         _mesa_error(ctx, GL_OUT_OF_MEMORY, "glGenTextures");
         return;
      }

      /* insert into hash table */
      _mesa_HashInsert(ctx->Shared->TexObjects, texObj->Name, texObj);

      textures[i] = name;
   }

   _glthread_UNLOCK_MUTEX(ctx->Shared->Mutex);
}


/**
 * Check if the given texture object is bound to the current draw or
 * read framebuffer.  If so, Unbind it.
 */
static void
unbind_texobj_from_fbo(GLcontext *ctx, struct gl_texture_object *texObj)
{
   const GLuint n = (ctx->DrawBuffer == ctx->ReadBuffer) ? 1 : 2;
   GLuint i;

   for (i = 0; i < n; i++) {
      struct gl_framebuffer *fb = (i == 0) ? ctx->DrawBuffer : ctx->ReadBuffer;
      if (fb->Name) {
         GLuint j;
         for (j = 0; j < BUFFER_COUNT; j++) {
            if (fb->Attachment[j].Type == GL_TEXTURE &&
                fb->Attachment[j].Texture == texObj) {
               _mesa_remove_attachment(ctx, fb->Attachment + j);         
            }
         }
      }
   }
}


/**
 * Check if the given texture object is bound to any texture image units and
 * unbind it if so (revert to default textures).
 */
static void
unbind_texobj_from_texunits(GLcontext *ctx, struct gl_texture_object *texObj)
{
   GLuint u;

   for (u = 0; u < MAX_TEXTURE_IMAGE_UNITS; u++) {
      struct gl_texture_unit *unit = &ctx->Texture.Unit[u];
      if (texObj == unit->Current1D) {
         _mesa_reference_texobj(&unit->Current1D, ctx->Shared->Default1D);
      }
      else if (texObj == unit->Current2D) {
         _mesa_reference_texobj(&unit->Current2D, ctx->Shared->Default2D);
      }
      else if (texObj == unit->Current3D) {
         _mesa_reference_texobj(&unit->Current3D, ctx->Shared->Default3D);
      }
      else if (texObj == unit->CurrentCubeMap) {
         _mesa_reference_texobj(&unit->CurrentCubeMap, ctx->Shared->DefaultCubeMap);
      }
      else if (texObj == unit->CurrentRect) {
         _mesa_reference_texobj(&unit->CurrentRect, ctx->Shared->DefaultRect);
      }
      else if (texObj == unit->Current1DArray) {
         _mesa_reference_texobj(&unit->Current1DArray, ctx->Shared->Default1DArray);
      }
      else if (texObj == unit->Current2DArray) {
         _mesa_reference_texobj(&unit->Current2DArray, ctx->Shared->Default2DArray);
      }
   }
}


/**
 * Delete named textures.
 *
 * \param n number of textures to be deleted.
 * \param textures array of texture IDs to be deleted.
 *
 * \sa glDeleteTextures().
 *
 * If we're about to delete a texture that's currently bound to any
 * texture unit, unbind the texture first.  Decrement the reference
 * count on the texture object and delete it if it's zero.
 * Recall that texture objects can be shared among several rendering
 * contexts.
 */
void GLAPIENTRY
_mesa_DeleteTextures( GLsizei n, const GLuint *textures)
{
   GET_CURRENT_CONTEXT(ctx);
   GLint i;
   ASSERT_OUTSIDE_BEGIN_END_AND_FLUSH(ctx); /* too complex */

   if (!textures)
      return;

   for (i = 0; i < n; i++) {
      if (textures[i] > 0) {
         struct gl_texture_object *delObj
            = _mesa_lookup_texture(ctx, textures[i]);

         if (delObj) {
	    _mesa_lock_texture(ctx, delObj);

            /* Check if texture is bound to any framebuffer objects.
             * If so, unbind.
             * See section 4.4.2.3 of GL_EXT_framebuffer_object.
             */
            unbind_texobj_from_fbo(ctx, delObj);

            /* Check if this texture is currently bound to any texture units.
             * If so, unbind it.
             */
            unbind_texobj_from_texunits(ctx, delObj);

	    _mesa_unlock_texture(ctx, delObj);

            ctx->NewState |= _NEW_TEXTURE;

            /* The texture _name_ is now free for re-use.
             * Remove it from the hash table now.
             */
            _glthread_LOCK_MUTEX(ctx->Shared->Mutex);
            _mesa_HashRemove(ctx->Shared->TexObjects, delObj->Name);
            _glthread_UNLOCK_MUTEX(ctx->Shared->Mutex);

            /* Unreference the texobj.  If refcount hits zero, the texture
             * will be deleted.
             */
            _mesa_reference_texobj(&delObj, NULL);
         }
      }
   }
}


/**
 * Bind a named texture to a texturing target.
 * 
 * \param target texture target.
 * \param texName texture name.
 * 
 * \sa glBindTexture().
 *
 * Determines the old texture object bound and returns immediately if rebinding
 * the same texture.  Get the current texture which is either a default texture
 * if name is null, a named texture from the hash, or a new texture if the
 * given texture name is new. Increments its reference count, binds it, and
 * calls dd_function_table::BindTexture. Decrements the old texture reference
 * count and deletes it if it reaches zero.
 */
void GLAPIENTRY
_mesa_BindTexture( GLenum target, GLuint texName )
{
   GET_CURRENT_CONTEXT(ctx);
   const GLuint unit = ctx->Texture.CurrentUnit;
   struct gl_texture_unit *texUnit = &ctx->Texture.Unit[unit];
   struct gl_texture_object *newTexObj = NULL, *defaultTexObj = NULL;
   ASSERT_OUTSIDE_BEGIN_END(ctx);

   if (MESA_VERBOSE & (VERBOSE_API|VERBOSE_TEXTURE))
      _mesa_debug(ctx, "glBindTexture %s %d\n",
                  _mesa_lookup_enum_by_nr(target), (GLint) texName);

   switch (target) {
   case GL_TEXTURE_1D:
      defaultTexObj = ctx->Shared->Default1D;
      break;
   case GL_TEXTURE_2D:
      defaultTexObj = ctx->Shared->Default2D;
      break;
   case GL_TEXTURE_3D:
      defaultTexObj = ctx->Shared->Default3D;
      break;
   case GL_TEXTURE_CUBE_MAP_ARB:
      defaultTexObj = ctx->Shared->DefaultCubeMap;
      break;
   case GL_TEXTURE_RECTANGLE_NV:
      defaultTexObj = ctx->Shared->DefaultRect;
      break;
   case GL_TEXTURE_1D_ARRAY_EXT:
      defaultTexObj = ctx->Shared->Default1DArray;
      break;
   case GL_TEXTURE_2D_ARRAY_EXT:
      defaultTexObj = ctx->Shared->Default2DArray;
      break;
   default:
      _mesa_error(ctx, GL_INVALID_ENUM, "glBindTexture(target)");
      return;
   }

   /*
    * Get pointer to new texture object (newTexObj)
    */
   if (texName == 0) {
      newTexObj = defaultTexObj;
   }
   else {
      /* non-default texture object */
      newTexObj = _mesa_lookup_texture(ctx, texName);
      if (newTexObj) {
         /* error checking */
         if (newTexObj->Target != 0 && newTexObj->Target != target) {
            /* the named texture object's target doesn't match the given target */
            _mesa_error( ctx, GL_INVALID_OPERATION,
                         "glBindTexture(target mismatch)" );
            return;
         }
         if (newTexObj->Target == 0) {
            finish_texture_init(ctx, target, newTexObj);
         }
      }
      else {
         /* if this is a new texture id, allocate a texture object now */
	 newTexObj = (*ctx->Driver.NewTextureObject)(ctx, texName, target);
         if (!newTexObj) {
            _mesa_error(ctx, GL_OUT_OF_MEMORY, "glBindTexture");
            return;
         }

         /* and insert it into hash table */
         _glthread_LOCK_MUTEX(ctx->Shared->Mutex);
         _mesa_HashInsert(ctx->Shared->TexObjects, texName, newTexObj);
         _glthread_UNLOCK_MUTEX(ctx->Shared->Mutex);
      }
      newTexObj->Target = target;
   }

   assert(valid_texture_object(newTexObj));

   /* flush before changing binding */
   FLUSH_VERTICES(ctx, _NEW_TEXTURE);

   /* Do the actual binding.  The refcount on the previously bound
    * texture object will be decremented.  It'll be deleted if the
    * count hits zero.
    */
   switch (target) {
      case GL_TEXTURE_1D:
         _mesa_reference_texobj(&texUnit->Current1D, newTexObj);
         break;
      case GL_TEXTURE_2D:
         _mesa_reference_texobj(&texUnit->Current2D, newTexObj);
         break;
      case GL_TEXTURE_3D:
         _mesa_reference_texobj(&texUnit->Current3D, newTexObj);
         break;
      case GL_TEXTURE_CUBE_MAP_ARB:
         _mesa_reference_texobj(&texUnit->CurrentCubeMap, newTexObj);
         break;
      case GL_TEXTURE_RECTANGLE_NV:
         _mesa_reference_texobj(&texUnit->CurrentRect, newTexObj);
         break;
      case GL_TEXTURE_1D_ARRAY_EXT:
         texUnit->Current1DArray = newTexObj;
         break;
      case GL_TEXTURE_2D_ARRAY_EXT:
         texUnit->Current2DArray = newTexObj;
         break;
      default:
         /* Bad target should be caught above */
         _mesa_problem(ctx, "bad target in BindTexture");
         return;
   }

   /* Pass BindTexture call to device driver */
   if (ctx->Driver.BindTexture)
      (*ctx->Driver.BindTexture)( ctx, target, newTexObj );
}


/**
 * Set texture priorities.
 * 
 * \param n number of textures.
 * \param texName texture names.
 * \param priorities corresponding texture priorities.
 * 
 * \sa glPrioritizeTextures().
 * 
 * Looks up each texture in the hash, clamps the corresponding priority between
 * 0.0 and 1.0, and calls dd_function_table::PrioritizeTexture.
 */
void GLAPIENTRY
_mesa_PrioritizeTextures( GLsizei n, const GLuint *texName,
                          const GLclampf *priorities )
{
   GET_CURRENT_CONTEXT(ctx);
   GLint i;
   ASSERT_OUTSIDE_BEGIN_END_AND_FLUSH(ctx);

   if (n < 0) {
      _mesa_error( ctx, GL_INVALID_VALUE, "glPrioritizeTextures" );
      return;
   }

   if (!priorities)
      return;

   for (i = 0; i < n; i++) {
      if (texName[i] > 0) {
         struct gl_texture_object *t = _mesa_lookup_texture(ctx, texName[i]);
         if (t) {
            t->Priority = CLAMP( priorities[i], 0.0F, 1.0F );
	    if (ctx->Driver.PrioritizeTexture)
	       ctx->Driver.PrioritizeTexture( ctx, t, t->Priority );
         }
      }
   }

   ctx->NewState |= _NEW_TEXTURE;
}

/**
 * See if textures are loaded in texture memory.
 * 
 * \param n number of textures to query.
 * \param texName array with the texture names.
 * \param residences array which will hold the residence status.
 *
 * \return GL_TRUE if all textures are resident and \p residences is left unchanged, 
 * 
 * \sa glAreTexturesResident().
 *
 * Looks up each texture in the hash and calls
 * dd_function_table::IsTextureResident.
 */
GLboolean GLAPIENTRY
_mesa_AreTexturesResident(GLsizei n, const GLuint *texName,
                          GLboolean *residences)
{
   GET_CURRENT_CONTEXT(ctx);
   GLboolean allResident = GL_TRUE;
   GLint i, j;
   ASSERT_OUTSIDE_BEGIN_END_WITH_RETVAL(ctx, GL_FALSE);

   if (n < 0) {
      _mesa_error(ctx, GL_INVALID_VALUE, "glAreTexturesResident(n)");
      return GL_FALSE;
   }

   if (!texName || !residences)
      return GL_FALSE;

   for (i = 0; i < n; i++) {
      struct gl_texture_object *t;
      if (texName[i] == 0) {
         _mesa_error(ctx, GL_INVALID_VALUE, "glAreTexturesResident");
         return GL_FALSE;
      }
      t = _mesa_lookup_texture(ctx, texName[i]);
      if (!t) {
         _mesa_error(ctx, GL_INVALID_VALUE, "glAreTexturesResident");
         return GL_FALSE;
      }
      if (!ctx->Driver.IsTextureResident ||
          ctx->Driver.IsTextureResident(ctx, t)) {
         /* The texture is resident */
	 if (!allResident)
	    residences[i] = GL_TRUE;
      }
      else {
         /* The texture is not resident */
         if (allResident) {
	    allResident = GL_FALSE;
	    for (j = 0; j < i; j++)
	       residences[j] = GL_TRUE;
	 }
	 residences[i] = GL_FALSE;
      }
   }
   
   return allResident;
}

/**
 * See if a name corresponds to a texture.
 *
 * \param texture texture name.
 *
 * \return GL_TRUE if texture name corresponds to a texture, or GL_FALSE
 * otherwise.
 * 
 * \sa glIsTexture().
 *
 * Calls _mesa_HashLookup().
 */
GLboolean GLAPIENTRY
_mesa_IsTexture( GLuint texture )
{
   struct gl_texture_object *t;
   GET_CURRENT_CONTEXT(ctx);
   ASSERT_OUTSIDE_BEGIN_END_WITH_RETVAL(ctx, GL_FALSE);

   if (!texture)
      return GL_FALSE;

   t = _mesa_lookup_texture(ctx, texture);

   /* IsTexture is true only after object has been bound once. */
   return t && t->Target;
}


/**
 * Simplest implementation of texture locking: Grab the a new mutex in
 * the shared context.  Examine the shared context state timestamp and
 * if there has been a change, set the appropriate bits in
 * ctx->NewState.
 *
 * This is used to deal with synchronizing things when a texture object
 * is used/modified by different contexts (or threads) which are sharing
 * the texture.
 *
 * See also _mesa_lock/unlock_texture() in teximage.h
 */
void
_mesa_lock_context_textures( GLcontext *ctx )
{
   _glthread_LOCK_MUTEX(ctx->Shared->TexMutex);

   if (ctx->Shared->TextureStateStamp != ctx->TextureStateTimestamp) {
      ctx->NewState |= _NEW_TEXTURE;
      ctx->TextureStateTimestamp = ctx->Shared->TextureStateStamp;
   }
}


void
_mesa_unlock_context_textures( GLcontext *ctx )
{
   assert(ctx->Shared->TextureStateStamp == ctx->TextureStateTimestamp);
   _glthread_UNLOCK_MUTEX(ctx->Shared->TexMutex);
}

/*@}*/

<|MERGE_RESOLUTION|>--- conflicted
+++ resolved
@@ -189,10 +189,7 @@
     */
    texObj->Target = 0x99;
 
-<<<<<<< HEAD
-=======
 #if FEATURE_colortable
->>>>>>> e6887a57
    _mesa_free_colortable_data(&texObj->Palette);
 #endif
 
